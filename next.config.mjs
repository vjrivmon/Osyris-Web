--- conflicted
+++ resolved
@@ -20,29 +20,12 @@
     parallelServerBuildTraces: true,
     parallelServerCompiles: true,
   },
-<<<<<<< HEAD
-  // Configuración para GitHub Pages
-  output: 'export',
-  trailingSlash: true,
-  distDir: 'out',
-  basePath: '/Osyris-Web',
-  assetPrefix: '/Osyris-Web/',
-}
-
-mergeConfig(nextConfig, userConfig)
-
-function mergeConfig(nextConfig, userConfig) {
-  if (!userConfig) {
-    return
-  }
-=======
   webpack: (config, { isServer }) => {
     // Add path aliases with absolute path
     config.resolve.alias = {
       ...config.resolve.alias,
       '@': __dirname,
     }
->>>>>>> 954f8472
 
     // Ensure alias is properly set for both server and client
     if (!config.resolve.alias['@']) {
